--- conflicted
+++ resolved
@@ -87,15 +87,9 @@
   BCReg s, nslots = J->baseslot + J->maxslot;
   int32_t depth = 0;
   cTValue *base = J->L->base - J->baseslot;
-<<<<<<< HEAD
-  lua_assert(J->baseslot >= 1+LJ_FR2 && J->baseslot < LJ_MAX_JSLOTS);
+  lua_assert(J->baseslot >= 1+LJ_FR2);
   lua_assert(J->baseslot == 1+LJ_FR2 || (J->slot[J->baseslot-1] & TREF_FRAME));
-  lua_assert(nslots < LJ_MAX_JSLOTS);
-=======
-  lua_assert(J->baseslot >= 1);
-  lua_assert(J->baseslot == 1 || (J->slot[J->baseslot-1] & TREF_FRAME));
   lua_assert(nslots <= LJ_MAX_JSLOTS);
->>>>>>> 1c89933f
   for (s = 0; s < nslots; s++) {
     TRef tr = J->slot[s];
     if (tr) {
