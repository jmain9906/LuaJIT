--- conflicted
+++ resolved
@@ -74,7 +74,6 @@
 </p>
 
 <div class="major" style="background: #d0d0ff;">
-<<<<<<< HEAD
 <h2 id="LuaJIT-2.1.0-beta2">LuaJIT 2.1.0-beta2 &mdash; 2016-03-03</h2>
 <ul>
 <li>Enable trace stitching.</li>
@@ -141,7 +140,6 @@
 </div>
 
 <div class="major" style="background: #ffffd0;">
-=======
 <h2 id="LuaJIT-2.0.5">LuaJIT 2.0.5 &mdash; 2017-05-01</h2>
 <ul>
 <li>Add workaround for MSVC 2015 stdio changes.</li>
@@ -184,7 +182,6 @@
 <li>FFI: Don't propagate qualifiers into subtypes of complex.</li>
 </ul>
 
->>>>>>> 0bf80b07
 <h2 id="LuaJIT-2.0.4">LuaJIT 2.0.4 &mdash; 2015-05-14</h2>
 <ul>
 <li>Fix stack check in narrowing optimization.</li>
